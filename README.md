<div align="center">
  <a href="https://community.optimism.io"><img alt="Optimism" src="https://user-images.githubusercontent.com/14298799/122151157-0b197500-ce2d-11eb-89d8-6240e3ebe130.png" width=280></a>
  <br />
  <h1> The Optimism Monorepo</h1>
</div>
<p align="center">
  <a href="https://github.com/ethereum-optimism/optimism/actions/workflows/ts-packages.yml?query=branch%3Amaster"><img src="https://github.com/ethereum-optimism/optimism/workflows/typescript%20/%20contracts/badge.svg" /></a>
  <a href="https://github.com/ethereum-optimism/optimism/actions/workflows/integration.yml?query=branch%3Amaster"><img src="https://github.com/ethereum-optimism/optimism/workflows/integration/badge.svg" /></a>
  <a href="https://github.com/ethereum-optimism/optimism/actions/workflows/geth.yml?query=branch%3Amaster"><img src="https://github.com/ethereum-optimism/optimism/workflows/geth%20unit%20tests/badge.svg" /></a>
</p>

## TL;DR

This is where [Optimism](https://optimism.io) gets built.

## Documentation

Extensive documentation is available [here](http://community.optimism.io/).

## Community

Come hang on our very active [discord](https://discord.optimism.io) 🔴✨

## Contributing

Read through [CONTRIBUTING.md](./CONTRIBUTING.md) for a general overview of our contribution process.
Then check out our list of [good first issues](https://github.com/ethereum-optimism/optimism/contribute) to find something fun to work on!

## Directory Structure

<pre>
root
├── <a href="./packages">packages</a>
│   ├── <a href="./packages/contracts">contracts</a>: L1 and L2 smart contracts for Optimism
│   ├── <a href="./packages/core-utils">core-utils</a>: Low-level utilities that make building Optimism easier
│   ├── <a href="./packages/common-ts">common-ts</a>: Common tools for building apps in TypeScript
│   ├── <a href="./packages/data-transport-layer">data-transport-layer</a>: Service for indexing Optimism-related L1 data
│   ├── <a href="./packages/batch-submitter">batch-submitter</a>: Service for submitting batches of transactions and results to L1
│   ├── <a href="./packages/message-relayer">message-relayer</a>: Tool for automatically relaying L1<>L2 messages in development
│   └── <a href="./packages/replica-healthcheck">replica-healthcheck</a>: Service for monitoring the health of a replica node
├── <a href="./go">go</a>
│   ├── <a href="./go/batch-submitter">batch-submitter</a>: Service for submitting batches of transactions and results to L1
│   ├── <a href="./go/bss-core">bss-core</a>: Core batch-submitter logic and utilities
│   ├── <a href="./go/gas-oracle">gas-oracle</a>: Service for updating L1 gas prices on L2
│   └── <a href="./go/proxyd">proxyd</a>: Configurable RPC request router and proxy
├── <a href="./l2geth">l2geth</a>: Optimism client software, a fork of <a href="https://github.com/ethereum/go-ethereum/tree/v1.9.10">geth v1.9.10</a>
├── <a href="./integration-tests">integration-tests</a>: Various integration tests for the Optimism network
└── <a href="./ops">ops</a>: Tools for running Optimism nodes and networks
</pre>

## Branching Model and Releases

<!-- TODO: explain about changesets + how we do npm publishing + docker publishing -->

### Active Branches

| Branch          | Status                                                                           |
| --------------- | -------------------------------------------------------------------------------- |
| [master](https://github.com/ethereum-optimism/optimism/tree/master/)                   | Accepts PRs from `develop` when we intend to deploy to mainnet.                                      |
| [develop](https://github.com/ethereum-optimism/optimism/tree/develop/)                 | Accepts PRs that are compatible with `master` OR from `regenesis/X.X.X` branches.                    |
| regenesis/X.X.X                                                                        | Accepts PRs for all changes, particularly those not backwards compatible with `develop` and `master`. |

### Overview

We generally follow [this Git branching model](https://nvie.com/posts/a-successful-git-branching-model/).
Please read the linked post if you're planning to make frequent PRs into this repository (e.g., people working at/with Optimism).

### The `master` branch

The `master` branch contains the code for our latest "stable" releases.
Updates from `master` always come from the `develop` branch.
We only ever update the `master` branch when we intend to deploy code within the `develop` to the Optimism mainnet.
Our update process takes the form of a PR merging the `develop` branch into the `master` branch.

### The `develop` branch

Our primary development branch is [`develop`](https://github.com/ethereum-optimism/optimism/tree/develop/).
`develop` contains the most up-to-date software that remains backwards compatible with our latest experimental [network deployments](https://community.optimism.io/docs/developers/networks.html).
If you're making a backwards compatible change, please direct your pull request towards `develop`.

**Changes to contracts within `packages/contracts/contracts` are usually NOT considered backwards compatible and SHOULD be made against a release candidate branch**.
Some exceptions to this rule exist for cases in which we absolutely must deploy some new contract after a release candidate branch has already been fully deployed.
If you're changing or adding a contract and you're unsure about which branch to make a PR into, default to using the latest release candidate branch.
See below for info about release candidate branches.

<<<<<<< HEAD
### Release new versions

Developers can release new versions of the software by adding changesets to their pull requests using `yarn changeset`. Changesets will persist over time on the `develop` branch without triggering new version bumps to be proposed by the Changesets bot. Once changesets are merged into `master`, the bot will create a new pull request called "Version Packages" which bumps the versions of packages. The correct flow for triggering releases is to update the base branch of these pull requests onto `develop` and merge them, and then create a new pull request to merge `develop` into `master`. Then, the `release` workflow will trigger the actual publishing to `npm` and Docker hub.

Be sure to not merge other pull requests into `develop` if partially through the release process. This can cause problems with Changesets doing releases and will require manual intervention to fix it.

=======
>>>>>>> 5e0a3285
### Release candidate branches

Branches marked `regenesis/X.X.X` are **release candidate branches**.
Changes that are not backwards compatible and all changes to contracts within `packages/contracts/contracts` MUST be directed towards a release candidate branch.
Release candidates are merged into `develop` and then into `master` once they've been fully deployed.
We may sometimes have more than one active `regenesis/X.X.X` branch if we're in the middle of a deployment.
See table in the **Active Branches** section above to find the right branch to target.

### Releasing new versions

Developers can release new versions of the software by adding changesets to their pull requests using `yarn changeset`. Changesets will persist over time on the `develop` branch without triggering new version bumps to be proposed by the Changesets bot. Once changesets are merged into `master`, the bot will create a new pull request called "Version Packages" which bumps the versions of packages. The correct flow for triggering releases is to re-base these pull requests onto `develop` and merge them, and then create a new pull request to merge `develop` onto `master`. Then, the `release` workflow will trigger the actual publishing to `npm` and Docker hub.

## License

Code forked from [`go-ethereum`](https://github.com/ethereum/go-ethereum) under the name [`l2geth`](https://github.com/ethereum-optimism/optimism/tree/master/l2geth) is licensed under the [GNU GPLv3](https://gist.github.com/kn9ts/cbe95340d29fc1aaeaa5dd5c059d2e60) in accordance with the [original license](https://github.com/ethereum/go-ethereum/blob/master/COPYING).

All other files within this repository are licensed under the [MIT License](https://github.com/ethereum-optimism/optimism/blob/master/LICENSE) unless stated otherwise.<|MERGE_RESOLUTION|>--- conflicted
+++ resolved
@@ -83,15 +83,12 @@
 If you're changing or adding a contract and you're unsure about which branch to make a PR into, default to using the latest release candidate branch.
 See below for info about release candidate branches.
 
-<<<<<<< HEAD
 ### Release new versions
 
 Developers can release new versions of the software by adding changesets to their pull requests using `yarn changeset`. Changesets will persist over time on the `develop` branch without triggering new version bumps to be proposed by the Changesets bot. Once changesets are merged into `master`, the bot will create a new pull request called "Version Packages" which bumps the versions of packages. The correct flow for triggering releases is to update the base branch of these pull requests onto `develop` and merge them, and then create a new pull request to merge `develop` into `master`. Then, the `release` workflow will trigger the actual publishing to `npm` and Docker hub.
 
 Be sure to not merge other pull requests into `develop` if partially through the release process. This can cause problems with Changesets doing releases and will require manual intervention to fix it.
 
-=======
->>>>>>> 5e0a3285
 ### Release candidate branches
 
 Branches marked `regenesis/X.X.X` are **release candidate branches**.
