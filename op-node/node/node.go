--- conflicted
+++ resolved
@@ -50,7 +50,6 @@
 	l1SafeSub      ethereum.Subscription // Subscription to get L1 safe blocks, a.k.a. justified data (polling)
 	l1FinalizedSub ethereum.Subscription // Subscription to get L1 safe blocks, a.k.a. justified data (polling)
 
-<<<<<<< HEAD
 	l1Source        *sources.L1Client         // L1 Client to fetch data from
 	l2Driver        *driver.Driver            // L2 Engine to Sync
 	l2Source        *sources.EngineClient     // L2 Execution Engine RPC bindings
@@ -60,16 +59,6 @@
 	p2pSigner       p2p.Signer                // p2p gogssip application messages will be signed with this signer
 	tracer          Tracer                    // tracer to get events for testing/debugging
 	runCfg          *RuntimeConfig            // runtime configurables
-=======
-	l1Source  *sources.L1Client     // L1 Client to fetch data from
-	l2Driver  *driver.Driver        // L2 Engine to Sync
-	l2Source  *sources.EngineClient // L2 Execution Engine RPC bindings
-	server    *rpcServer            // RPC server hosting the rollup-node API
-	p2pNode   *p2p.NodeP2P          // P2P node functionality
-	p2pSigner p2p.Signer            // p2p gossip application messages will be signed with this signer
-	tracer    Tracer                // tracer to get events for testing/debugging
-	runCfg    *RuntimeConfig        // runtime configurables
->>>>>>> d5f9504e
 
 	safeDB closableSafeDB
 
