package driver

import (
	"context"
	"errors"

	"github.com/ethereum/go-ethereum/log"

	"github.com/ethereum-optimism/optimism/op-node/metrics"
	"github.com/ethereum-optimism/optimism/op-node/rollup"
	"github.com/ethereum-optimism/optimism/op-node/rollup/derive"
	"github.com/ethereum-optimism/optimism/op-node/rollup/engine"
	"github.com/ethereum-optimism/optimism/op-node/rollup/sync"
	plasma "github.com/ethereum-optimism/optimism/op-plasma"
)

type EndCondition interface {
	Closing() bool
	Result() error
}

type Driver struct {
	logger log.Logger

	events []rollup.Event

	end     EndCondition
	deriver rollup.Deriver
}

<<<<<<< HEAD
type nilBuilderClient struct {
}

func (f *nilBuilderClient) GetPayload(_ context.Context, _ eth.L2BlockRef) (*eth.ExecutionPayloadEnvelope, error) {
	return nil, nil
}

func (f *nilBuilderClient) Enabled() bool {
	return false
}

var _ derive.BuilderClient = (*nilBuilderClient)(nil)

func NewDriver(logger log.Logger, cfg *rollup.Config, l1Source derive.L1Fetcher, l1BlobsSource derive.L1BlobsFetcher, l2Source L2Source, targetBlockNum uint64) *Driver {
	engine := derive.NewEngineController(l2Source, logger, metrics.NoopMetrics, cfg, sync.CLSync, &nilBuilderClient{})
	pipeline := derive.NewDerivationPipeline(logger, cfg, l1Source, l1BlobsSource, plasma.Disabled, l2Source, engine, metrics.NoopMetrics, &sync.Config{}, safedb.Disabled)
	pipeline.Reset()
	return &Driver{
=======
func NewDriver(logger log.Logger, cfg *rollup.Config, l1Source derive.L1Fetcher,
	l1BlobsSource derive.L1BlobsFetcher, l2Source engine.Engine, targetBlockNum uint64) *Driver {

	d := &Driver{
		logger: logger,
	}

	pipeline := derive.NewDerivationPipeline(logger, cfg, l1Source, l1BlobsSource, plasma.Disabled, l2Source, metrics.NoopMetrics)
	pipelineDeriver := derive.NewPipelineDeriver(context.Background(), pipeline, d)

	ec := engine.NewEngineController(l2Source, logger, metrics.NoopMetrics, cfg, sync.CLSync, d)
	engineDeriv := engine.NewEngDeriver(logger, context.Background(), cfg, ec, d)
	syncCfg := &sync.Config{SyncMode: sync.CLSync}
	engResetDeriv := engine.NewEngineResetDeriver(context.Background(), logger, cfg, l1Source, l2Source, syncCfg, d)

	prog := &ProgramDeriver{
>>>>>>> d5f9504e
		logger:         logger,
		Emitter:        d,
		closing:        false,
		result:         nil,
		targetBlockNum: targetBlockNum,
	}

	d.deriver = &rollup.SynchronousDerivers{
		prog,
		engineDeriv,
		pipelineDeriver,
		engResetDeriv,
	}
	d.end = prog

	return d
}

func (d *Driver) Emit(ev rollup.Event) {
	if d.end.Closing() {
		return
	}
	d.events = append(d.events, ev)
}

var ExhaustErr = errors.New("exhausted events before completing program")

func (d *Driver) RunComplete() error {
	// Initial reset
	d.Emit(engine.ResetEngineRequestEvent{})

	for !d.end.Closing() {
		if len(d.events) == 0 {
			return ExhaustErr
		}
		if len(d.events) > 10000 { // sanity check, in case of bugs. Better than going OOM.
			return errors.New("way too many events queued up, something is wrong")
		}
		ev := d.events[0]
		d.events = d.events[1:]
		d.deriver.OnEvent(ev)
	}
	return d.end.Result()
}<|MERGE_RESOLUTION|>--- conflicted
+++ resolved
@@ -12,6 +12,7 @@
 	"github.com/ethereum-optimism/optimism/op-node/rollup/engine"
 	"github.com/ethereum-optimism/optimism/op-node/rollup/sync"
 	plasma "github.com/ethereum-optimism/optimism/op-plasma"
+	"github.com/ethereum-optimism/optimism/op-service/eth"
 )
 
 type EndCondition interface {
@@ -28,7 +29,6 @@
 	deriver rollup.Deriver
 }
 
-<<<<<<< HEAD
 type nilBuilderClient struct {
 }
 
@@ -42,12 +42,6 @@
 
 var _ derive.BuilderClient = (*nilBuilderClient)(nil)
 
-func NewDriver(logger log.Logger, cfg *rollup.Config, l1Source derive.L1Fetcher, l1BlobsSource derive.L1BlobsFetcher, l2Source L2Source, targetBlockNum uint64) *Driver {
-	engine := derive.NewEngineController(l2Source, logger, metrics.NoopMetrics, cfg, sync.CLSync, &nilBuilderClient{})
-	pipeline := derive.NewDerivationPipeline(logger, cfg, l1Source, l1BlobsSource, plasma.Disabled, l2Source, engine, metrics.NoopMetrics, &sync.Config{}, safedb.Disabled)
-	pipeline.Reset()
-	return &Driver{
-=======
 func NewDriver(logger log.Logger, cfg *rollup.Config, l1Source derive.L1Fetcher,
 	l1BlobsSource derive.L1BlobsFetcher, l2Source engine.Engine, targetBlockNum uint64) *Driver {
 
@@ -58,13 +52,12 @@
 	pipeline := derive.NewDerivationPipeline(logger, cfg, l1Source, l1BlobsSource, plasma.Disabled, l2Source, metrics.NoopMetrics)
 	pipelineDeriver := derive.NewPipelineDeriver(context.Background(), pipeline, d)
 
-	ec := engine.NewEngineController(l2Source, logger, metrics.NoopMetrics, cfg, sync.CLSync, d)
+	ec := engine.NewEngineController(l2Source, logger, metrics.NoopMetrics, cfg, sync.CLSync, d, &nilBuilderClient{})
 	engineDeriv := engine.NewEngDeriver(logger, context.Background(), cfg, ec, d)
 	syncCfg := &sync.Config{SyncMode: sync.CLSync}
 	engResetDeriv := engine.NewEngineResetDeriver(context.Background(), logger, cfg, l1Source, l2Source, syncCfg, d)
 
 	prog := &ProgramDeriver{
->>>>>>> d5f9504e
 		logger:         logger,
 		Emitter:        d,
 		closing:        false,
